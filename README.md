# DiffWhisperer

An AI agent for generating meaningful git commit messages using Google's Gemini AI.

## Installation

```bash
pip install diffwhisperer
```

## Usage

1. Get a Google API key from https://makersuite.google.com/app/apikey

2. Set your API key:
```bash
export GOOGLE_API_KEY="your-api-key-here"
```

3. Use DiffWhisperer to generate commit messages:
```bash
# Stage your changes first
git add .

# Just generate a commit message
diffwhisperer generate

# Generate and commit in one go
diffwhisperer commit

# Customize the model
diffwhisperer generate --model gemini-1.5-pro

# Or use other options
diffwhisperer commit --repo-path /path/to/repo --max-tokens 150
```

## Features

- Uses Google's free Gemini AI API (with model selection)
- Generates commit messages following conventional commits format
- Can automatically commit changes with the generated message
- Analyzes staged changes in git repositories
- Smart scope detection based on changed files
- Easy to integrate into your git workflow
- Supports multiple Gemini models (e.g., gemini-2.0-flash, gemini-1.5-pro)

## Example Output

```
feat(auth): add google oauth integration
```

## License

<<<<<<< HEAD
MIT
# Test change
# Test change
=======
MIT
>>>>>>> c5d49cc0
<|MERGE_RESOLUTION|>--- conflicted
+++ resolved
@@ -53,10 +53,4 @@
 
 ## License
 
-<<<<<<< HEAD
-MIT
-# Test change
-# Test change
-=======
-MIT
->>>>>>> c5d49cc0
+MIT